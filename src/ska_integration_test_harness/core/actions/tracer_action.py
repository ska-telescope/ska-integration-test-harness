"""An event-based action which uses TangoEventTracer to synchronise."""

import abc
from typing import Callable, SupportsFloat

from ska_tango_testing.integration import TangoEventTracer
from ska_tango_testing.integration.assertions import ChainedAssertionsTimeout
from ska_tango_testing.integration.event import ReceivedEvent

from ..assertions.sut_assertion import SUTAssertion
from ..assertions.tracer_assertion import TracerAssertion
from .sut_action import SUTAction


class TracerAction(SUTAction, abc.ABC):
    """An event-based action which uses TangoEventTracer to synchronise.

    This class represents an action where the preconditions and postconditions
    have a strong dependency on the events emitted by the SUT, and so this
    class provides a structure to manage them.

    Concretely, this action:

    - Makes you define the pre-conditions and post-conditions using
      respectively
      :py:class:`ska_integration_test_harness.code.assertions.SUTAssertion` and
      :py:class:`ska_integration_test_harness.code.assertions.TracerAssertion`
      object
    - Manages a :class:`ska_tango_testing.integration.TangoEventTracer` to
      trace the events emitted by the SUT and automatically makes all
      the pre-conditions and post-conditions use the same tracer.
    - Manages a shared timeout for the post-conditions, so all of them are
      verified within the same time interval.
    - Allows you to define an early stop condition for all the post-conditions,
      so they can be stopped early if some kind of error condition is detected.

    To do this, the class implements many of the lifecycle methods of the
    :py:class:`~ska_integration_test_harness.core.actions.SUTAction` class,
    except for the :py:meth:`execute_procedure` method, which is left to be
    implemented by the subclasses.

    This class is very useful if combined with built-in assertions like
    :py:class:`ska_integration_test_harness.code.assertions.AssertDevicesAreInState`
    and :py:class:`ska_integration_test_harness.code.assertions.AssertDevicesStateChanges`.

    **Usage example**:

    .. code-block:: python

        from ska_integration_test_harness.core.actions import TracerAction
        from ska_integration_test_harness.core.assertions import AssertDevicesAreInState
        from ska_integration_test_harness.core.assertions import AssertDevicesStateChanges

        # To use this class, you need to create a subclass and implement the
        # execute_procedure method.
        class IncrementAttributeBy2(TracerAction):
            def execute_procedure(self):
                # your action logic here to increment the attribute by 2

        # Then you can build action instances and add preconditions and
        # postconditions to them according to your needs.

        action = MyAction().add_preconditions(
            AssertDevicesAreInState(
                devices=[dev1, dev2],
                attribute_name="attr1",
                attribute_value=42
            ),
        ).add_postconditions(
            AssertDevicesStateChanges(
                devices=[dev1, dev2],
                attribute_name="attr1",
                attribute_value=43
            ),
            AssertDevicesAreInState(
                devices=[dev1, dev2],
                attribute_name="attr1",
                attribute_value=44
            ),
        )

<<<<<<< HEAD
        # define a timeout for the postconditions
        action.set_timeout(10)

        action.execute()
=======
        # execute the action within a timeout of 5 seconds
        action.execute(postconditions_timeout=5)
>>>>>>> c9d51737

        # ---------------------------------------------------------------
        # alternatively, if you don't want also the pre and postconditions
        # logic in the action class, you can just use the constructor

        class IncrAttrByN(TracerAction):

            def __init__(self, device, attribute_name, n):
                super().__init__()
                self.device = device
                self.attribute_name = attribute_name
                self.n = n

                for incr in range(1, n+1):
                    self.add_postconditions(
                        AssertDevicesStateChanges(
                            devices=[self.device],
                            attribute_name=self.attribute_name,
                            custom_matcher=lambda event:
                                self.is_attr_incremented_by_N(event, incr)
                        )
                    )

            def setup(self):
                super().setup()
<<<<<<< HEAD

                # store the initial value of the attribute
                # (will be useful to verify the increments)
                self.initial_value = self.device.read_attribute(self.attribute_name).value

            def execute_procedure(self):
                # the action logic that increments the attribute by n

            # define a custom matcher to verify the attribute increments
            def is_attr_incremented_by_N(self, event, incr):
                return event.attribute_value == self.initial_value + incr


        action = IncrAttrByN(dev1, "attr1", 3)

        # (here we can set the timeout, set more pre and postconditions, etc.)
        action.set_timeout(10)
        action.execute()

    **NOTE**: At the moment, the tracer and the timeout are managed
    exclusively by the action itself
    (i.e., this class takes care of creating the objects,
    resetting them and injecting them into the assertions), but in the
    future we could make them injectable from the outside (and so potentially
    shared in different actions).

    **NOTE**: The action setters are chainable, so you can chain the calls to
    add preconditions and postconditions, set the timeout, etc. Example:

    .. code-block:: python

        # this is valid code
        MyTracerAction().add_preconditions(
            # ...
        ).add_postconditions(
            # ...
        ).set_timeout(10).execute()

=======

                # store the initial value of the attribute
                # (will be useful to verify the increments)
                self.initial_value = self.device.read_attribute(self.attribute_name).value

            def execute_procedure(self):
                # the action logic that increments the attribute by n

            # define a custom matcher to verify the attribute increments
            def is_attr_incremented_by_N(self, event, incr):
                return event.attribute_value == self.initial_value + incr


        action = IncrAttrByN(dev1, "attr1", 3)

        # (here we can still add more preconditions if needed)

        # execute (this time without a timeout)
        action.execute()

    **NOTE**: At the moment, the tracer is managed exclusively
    by the action itself. The timeout instead is potentially injectable
    from the outside as an object of type
    :py:class:`~ska_tango_testing.integration.assertions.ChainedAssertionsTimeout`.

    **NOTE**: The action setters are chainable, so you can chain the calls to
    add preconditions and postconditions, set the timeout, etc. Example:

    .. code-block:: python

        # this is valid code
        MyTracerAction().add_preconditions(
            # ...
        ).add_postconditions(
            # ...
        ).execute(postconditions_timeout=10)

>>>>>>> c9d51737
    **NOTE**: This kind of actions is particularly useful when you have to
    factories of base actions which pre and post conditions are "enriched"
    or "customised" according to the context in which they are used.
    """  # pylint: disable=line-too-long # noqa: E501

    def __init__(
        self,
        enable_logging: bool = True,
        log_preconditions: bool = False,
        log_postconditions: bool = True,
    ) -> None:
        """Create a new TracerAction instance.

        Initially,

<<<<<<< HEAD
        - the action timeout is set to 0 (i.e., no timeout),
=======
>>>>>>> c9d51737
        - the preconditions and postconditions are empty,
        - the tracer is created and set up,
        - no early stop condition is set.

        :param enable_logging: whether to enable logging
            (default is True).
        :param log_preconditions: whether to log the preconditions when
            verifying them (default is False).
        :param log_postconditions: whether to log the postconditions
            when verifying them (default is True).
        """
        super().__init__(enable_logging=enable_logging)
        self._preconditions = []
        self._postconditions = []

        self.tracer = TangoEventTracer()
        self._early_stop = None

        self._log_preconditions = log_preconditions
        self._log_postconditions = log_postconditions

    # --------------------------------------------------------------------
    # Configure timeout, preconditions, postconditions and early stop

    @property
    def preconditions(self) -> list[SUTAssertion]:
        """The preconditions of the action.

        The preconditions are the assertions that need to be verified before
        the action is executed, that guarantee that the system is in
        a state that supports the action.
        Use :py:meth:`add_preconditions` to add new
        preconditions. Eventual preconditions will use the same tracer.

        :return: the preconditions of the action.
        """
        return self._preconditions

    def add_preconditions(
        self, *preconditions: SUTAssertion, put_them_at_beginning: bool = False
    ) -> "TracerAction":
        """Add one or more preconditions to the action.

        Add more preconditions to the action, to be verified before the
        action is executed. The preconditions are verified in the order
        they are added, unless the ``put_them_at_beginning`` parameter is set
        in which case they are verified before the ones already existing.

        Try to add preconditions that terminate immediately. If a precondition
        requires a tracer, it will use the same tracer as the action.

        :param preconditions: the preconditions to add.
        :param put_them_at_beginning: whether to put the preconditions at the
            beginning of the list (default is False, i.e., append them at the
            end). If True, the preconditions will be verified before the
            ones already existing.
        :return: the action itself, to allow chaining the calls.
        """
        # eventual preconditions with a tracer will use the same tracer
        for precondition in preconditions:
            if isinstance(precondition, TracerAssertion):
                precondition.tracer = self.tracer

        # concatenate them at the beginning or at the end
        if put_them_at_beginning:
            self._preconditions = list(preconditions) + self._preconditions
        else:
            self._preconditions.extend(preconditions)

        return self

    @property
    def postconditions(self) -> list[TracerAssertion]:
        """The postconditions of the action.

        The postconditions are the assertions that need to be verified after
        the action is executed, that guarantee that the system is in
        the expected state after the action. Use :py:meth:`add_postconditions`
        to add new postconditions.

        Postconditions are all verified using the same tracer and they
        share the :py:meth:`timeout` value.

        :return: the postconditions of the action.
        """
        return self._postconditions

    def add_postconditions(
        self,
        *postconditions: TracerAssertion,
        put_them_at_beginning: bool = False
    ) -> "TracerAction":
        """Add one or more postconditions to the action.

        Add more postconditions to the action, to be verified after the
        action is executed. The postconditions are verified in the order
        they are added, unless the ``put_them_at_beginning`` parameter is set
        in which case they are verified before the ones already existing.

        Your postcondition tracer and timeout will be overridden by the
        action's tracer and timeout. The post-condition eventual early stop
        will be combined with the action's early stop.

        :param postconditions: the postconditions to add.
        :param put_them_at_beginning: whether to put the postconditions at the
            beginning of the list (default is False, i.e., append them at the
            end). If True, the postconditions will be verified before the
            ones already existing.
        :return: the action itself, to allow chaining the calls.
        """
        # all postconditions will use the same tracer and timeout
        # + combine early stop
        for postcondition in postconditions:
            postcondition.tracer = self.tracer
            postcondition.early_stop = TracerAction._combine_early_stop(
                postcondition.early_stop, self._early_stop
            )

        # add the postconditions at the beginning or at the end
        if put_them_at_beginning:
            self._postconditions = list(postconditions) + self._postconditions
        else:
            self._postconditions.extend(postconditions)

        return self

    @property
    def early_stop(self) -> Callable[[ReceivedEvent], bool] | None:
        """The early stop condition for the postconditions.

        This early stop condition is used to stop the verification of the
        postconditions before the timeout expires if some kind of error
        condition is detected. Each postcondition may have its own early
        stop condition, but this one is applied to all of them.

        Use :py:meth:`add_early_stop` to add a new early stop condition, which
        will be combined with the existing one (if any) using a logical OR.

        :return: the early stop condition for the postconditions.
        """
        return self._early_stop

    def add_early_stop(
        self, early_stop: Callable[[ReceivedEvent], bool]
    ) -> "TracerAction":
        """Add an early stop condition for the postconditions.

        Add a new early stop condition for the postconditions, which will be
        combined with the existing one (if any) using a logical OR.

        :param early_stop: the early stop condition to add.
        :return: the action itself, to allow chaining the calls.
        """
        self._early_stop = TracerAction._combine_early_stop(
            self._early_stop, early_stop
        )

        # apply the new early stop to all the postconditions
        for postcondition in self.postconditions:
            postcondition.early_stop = TracerAction._combine_early_stop(
                postcondition.early_stop, early_stop
            )
        return self

    # --------------------------------------------------------------------
    # Lifecycle methods

    def setup(self):
        """Reset the tracer and the timeout, and setup the pre/post conditions.

        This setup method:

        - resets the tracer, unsubscribing all the events and clearing the
          event list;
        - sets up the preconditions and the postconditions (also configuring
          the timeout for the postconditions and the tracer for the
          event-based assertions).
        """
        super().setup()

        # reset the tracer
        self.tracer.unsubscribe_all()
        self.tracer.clear_events()

        # setup the preconditions
        for precondition in self.preconditions:
            precondition.setup()

        # setup the postconditions
        for postcondition in self.postconditions:
            postcondition.setup()

    def verify_preconditions(self):
        """Verify all the configured preconditions.

        This method verifies all the preconditions configured for the action,
        one by one and in the given order. If one of the preconditions fails,
        the method raises an exception and stops the verification.

        If specified in the initialisation, the preconditions will be logged
        (By default, they are not logged).

        :raises AssertionError: if one of the preconditions fails.
        """
        super().verify_preconditions()

        for precondition in self.preconditions:
            if self._log_preconditions:
                self.logger.info(
                    "Verifying precondition: %s",
                    precondition.describe_assumption(),
                )
            precondition.verify()

    def verify_postconditions(self, timeout: SupportsFloat = 0):
        """Verify all the configured postconditions, within the given timeout.

        This method verifies all the postconditions configured for the action,
        one by one and in the given order. If one of the postconditions fails,
        the method raises an exception and stops the verification.

        NOTE: all the postconditions are verified within the given
        timeout, using the same tracer and considering the early stop
        condition.

        If specified in the initialisation, the postconditions will be logged
        (By default, they are logged).

        :param timeout: the time in seconds to wait for the postconditions to
            be verified. If not specified, it defaults to 0. Potentially,
            it can be:

            - a number, specifying the timeout in seconds,
            - a :py:class:`~ska_tango_testing.integration.assertions.ChainedAssertionsTimeout`
              object, potentially shared among multiple actions.

        :raises AssertionError: if one of the postconditions fails.
        """  # pylint: disable=line-too-long # noqa: E501
        # ensure the timeout is an object (shared or local)
        shared_timeout = ChainedAssertionsTimeout.get_timeout_object(timeout)
        shared_timeout.start()

        super().verify_postconditions(timeout=shared_timeout)

        # verify the postconditions within the timeout
        for postcondition in self.postconditions:
            if self._log_postconditions:
                self.logger.info(
                    "Verifying postcondition: %s",
                    postcondition.describe_assumption(),
                )

            # inject the timeout in the postcondition
            postcondition.timeout = shared_timeout

            postcondition.verify()

    # (the verify method needs to be overridden, as it is abstract in the
    #  parent class)

    # --------------------------------------------------------------------
    # Internal utilities

    @staticmethod
    def _combine_early_stop(
        condition1: Callable[[ReceivedEvent], bool] | None,
        condition2: Callable[[ReceivedEvent], bool] | None,
    ) -> Callable[[ReceivedEvent], bool] | None:
        """Combine two early stop conditions using a logical OR.

        This method combines two early stop conditions using a logical OR,
        creating a new early stop condition that is satisfied if at least
        one of the two conditions is satisfied. If one of the conditions is
        ``None``, the other one is returned as is.

        :param condition1: the first early stop condition.
        :param condition2: the second early stop condition.
        :return: the combined early stop condition.
        """
        # one of the conditions is None -> return the other one
        if condition1 is None:
            return condition2

        if condition2 is None:
            return condition1

        # both conditions are not None -> combine them
        def combined_early_stop(event: ReceivedEvent) -> bool:
            """A combination of two early stop conditions.

            :param event: the event to check.
            :return: whether the postconditions verification should stop.
            """
            return condition1(event) or condition2(event)

        return combined_early_stop<|MERGE_RESOLUTION|>--- conflicted
+++ resolved
@@ -79,15 +79,8 @@
             ),
         )
 
-<<<<<<< HEAD
-        # define a timeout for the postconditions
-        action.set_timeout(10)
-
-        action.execute()
-=======
         # execute the action within a timeout of 5 seconds
         action.execute(postconditions_timeout=5)
->>>>>>> c9d51737
 
         # ---------------------------------------------------------------
         # alternatively, if you don't want also the pre and postconditions
@@ -113,46 +106,6 @@
 
             def setup(self):
                 super().setup()
-<<<<<<< HEAD
-
-                # store the initial value of the attribute
-                # (will be useful to verify the increments)
-                self.initial_value = self.device.read_attribute(self.attribute_name).value
-
-            def execute_procedure(self):
-                # the action logic that increments the attribute by n
-
-            # define a custom matcher to verify the attribute increments
-            def is_attr_incremented_by_N(self, event, incr):
-                return event.attribute_value == self.initial_value + incr
-
-
-        action = IncrAttrByN(dev1, "attr1", 3)
-
-        # (here we can set the timeout, set more pre and postconditions, etc.)
-        action.set_timeout(10)
-        action.execute()
-
-    **NOTE**: At the moment, the tracer and the timeout are managed
-    exclusively by the action itself
-    (i.e., this class takes care of creating the objects,
-    resetting them and injecting them into the assertions), but in the
-    future we could make them injectable from the outside (and so potentially
-    shared in different actions).
-
-    **NOTE**: The action setters are chainable, so you can chain the calls to
-    add preconditions and postconditions, set the timeout, etc. Example:
-
-    .. code-block:: python
-
-        # this is valid code
-        MyTracerAction().add_preconditions(
-            # ...
-        ).add_postconditions(
-            # ...
-        ).set_timeout(10).execute()
-
-=======
 
                 # store the initial value of the attribute
                 # (will be useful to verify the increments)
@@ -190,7 +143,6 @@
             # ...
         ).execute(postconditions_timeout=10)
 
->>>>>>> c9d51737
     **NOTE**: This kind of actions is particularly useful when you have to
     factories of base actions which pre and post conditions are "enriched"
     or "customised" according to the context in which they are used.
@@ -206,10 +158,6 @@
 
         Initially,
 
-<<<<<<< HEAD
-        - the action timeout is set to 0 (i.e., no timeout),
-=======
->>>>>>> c9d51737
         - the preconditions and postconditions are empty,
         - the tracer is created and set up,
         - no early stop condition is set.
