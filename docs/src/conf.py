--- conflicted
+++ resolved
@@ -36,12 +36,7 @@
 extensions = [
     "sphinx.ext.autodoc",
     "sphinx.ext.intersphinx",
-<<<<<<< HEAD
-    "sphinx_autodoc_typehints",
-    "m2r",
-=======
     "sphinx_autodoc_typehints", 
->>>>>>> 88dac9fc
 ]
 
 source_suffix = [".rst", ".md"]
@@ -83,14 +78,6 @@
     "python": ("https://docs.python.org/3.10", None),
     "pytest": ("https://docs.pytest.org/en/7.1.x/", None),
     "tango": ("https://pytango.readthedocs.io/en/v9.4.2/", None),
-<<<<<<< HEAD
-}
-
-intersphinx_mapping = {
-    "python": ("https://docs.python.org/3.10", None),
-    "tango": ("https://pytango.readthedocs.io/en/v9.4.2/", None),
-=======
->>>>>>> 88dac9fc
     "ska_tango_testing": (
         "https://developer.skao.int/projects/ska-tango-testing/en/latest/",
         None,
